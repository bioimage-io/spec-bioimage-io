--- conflicted
+++ resolved
@@ -1,4 +1,3 @@
-<<<<<<< HEAD
 [project]
 name = "bioimageio.spec"
 description = "Parser and validator library for bioimage.io specifications"
@@ -68,13 +67,6 @@
 [tool.setuptools.dynamic]
 version = { attr = "bioimageio.spec.__version__" }
 
-[tool.black]
-line-length = 88
-target-version = ["py38", "py39", "py310", "py311", "py312", "py313"]
-preview = true
-
-=======
->>>>>>> cac49ae2
 [tool.pyright]
 exclude = [
     "**/__pycache__",
