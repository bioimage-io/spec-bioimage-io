--- conflicted
+++ resolved
@@ -108,17 +108,17 @@
     assert validate(data, update_format=False, update_format_inner=False)["error"]
 
 
-<<<<<<< HEAD
 def test_validate_generates_warnings(unet2d_nuclei_broad_latest):
     from bioimageio.spec.commands import validate
 
     data = copy(unet2d_nuclei_broad_latest)
-    # data["license"] = "BSD-2-Clause-FreeBSD"
+    data["license"] = "BSD-2-Clause-FreeBSD"
     data["run_mode"] = {"name": "fancy"}
     summary = validate(data, update_format=True, update_format_inner=False)
 
     assert summary["warnings"]
-=======
+
+
 def test_update_format(unet2d_nuclei_broad_before_latest, tmp_path):
     from bioimageio.spec.commands import update_format
 
@@ -127,5 +127,4 @@
 
     assert path.exists()
     model = load_raw_resource_description(path)
-    assert model.format_version == format_version
->>>>>>> 51e823a9
+    assert model.format_version == format_version