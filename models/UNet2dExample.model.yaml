--- conflicted
+++ resolved
@@ -20,10 +20,6 @@
 language: python
 framework: pytorch
 
-<<<<<<< HEAD
-source: unet2d.py::UNet2d
-kwargs: {input_channels: 1, output_channels: 1}
-=======
 model:
     source: ./unet2d.py:UNet2d
     kwargs: {input_channels: 1, output_channels: 1}
@@ -33,7 +29,6 @@
         # TODO how do we make clear that this is a doi? doi:.... ?
         source: 10.5281/zenodo.3446812
         sha256: e4d3885bccbe41cbf6c1d825f3cd2b707c7021ead5593156007e407a16b27cf2
->>>>>>> 49a51239
 
 test_input: my_test_input.npy  # language + extension defines memory representation
 test_output: my_test_output.npy
@@ -61,29 +56,16 @@
 
 prediction:
     preprocess:
-<<<<<<< HEAD
         - spec: https://github.com/bioimage-io/pytorch-bioimage-io/blob/8959dab1236a72593613a5c89ea973c2f5612aea/specs/transformations/EnsureTorch.transformation.yaml
         - spec: https://github.com/bioimage-io/pytorch-bioimage-io/blob/8959dab1236a72593613a5c89ea973c2f5612aea/specs/transformations/Cast.transformation.yaml
           kwargs: {dtype: float32}
         - spec: https://github.com/bioimage-io/pytorch-bioimage-io/blob/8959dab1236a72593613a5c89ea973c2f5612aea/specs/transformations/NormalizeZeroMeanUnitVariance.transformation.yaml
           kwargs: {apply_to: [0]}
-    weights:
-        source: https://zenodo.org/record/3446812/files/unet2d_weights.torch
-        hash: {md5: TODO}
+    weights: my_weights
     postprocess:
         - spec: https://github.com/bioimage-io/pytorch-bioimage-io/blob/8959dab1236a72593613a5c89ea973c2f5612aea/specs/transformations/Sigmoid.transformation.yaml
         - spec: https://github.com/bioimage-io/pytorch-bioimage-io/blob/8959dab1236a72593613a5c89ea973c2f5612aea/specs/transformations/EnsureNumpy.transformation.yaml
     dependencies: conda:./environment.yaml
-=======
-        - spec: ../transformations/NormalizeZeroMeanUnitVariance.transformation.yaml
-          kwargs:
-              eps: 1.0e-6  # currently all kwargs need to be specified (here or in the consumer)
-              apply_to: [0]
-          # version: 0.1.0  # required for transforms from core
-    weights: my_weights
-    postprocess: null
-    dependencies: conda:./environment.yaml  # this is a file to the dependencies
->>>>>>> 49a51239
 
 training:
   setup:
