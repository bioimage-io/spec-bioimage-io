--- conflicted
+++ resolved
@@ -16,11 +16,7 @@
     URI,
 )
 
-<<<<<<< HEAD
-from bioimageio.spec.shared.raw_nodes import Literal, get_args
-=======
 from bioimageio.spec.shared.common import Literal, get_args
->>>>>>> 4a9b1661
 
 # Ideally only the current format version is valid.
 # Older formats may be converter through `bioimageio.spec.utils.maybe_convert`,
